--- conflicted
+++ resolved
@@ -11,7 +11,6 @@
 - Outputs to stdout (default) or file
 - Parallelized, multiple connections to multiple servers (defaults to 8 servers, 8 connections per server)
 - Shows progressbar if you're using both input and output files
-- Runs on any Go supported platform (prebuilt binaries for Windows, Linux and OSX)
 
 ### Download auto built binaries from [releases](https://github.com/lkarlslund/ldapnomnom/releases) or build and install with this Go command
 
@@ -24,15 +23,6 @@
 ```bash
 ldapnomnom [--server dc1.domain.suffix[,dc2.domain.suffix] | --dnsdomain domain.suffix] [--port number] [--tlsmode notls|tls|starttls] [--input filename] [--output filename [--progressbar]] [--parallel number-of-connections] [--maxservers number-of-servers] [--maxstrategy fastest|random]
 ```
-<<<<<<< HEAD
-ldapnomnom [--server address | --dnsdomain domain.suffix] [--port number] [--tlsmode notls|tls|starttls] [--input filename] [--output filename [--progressbar]] [--parallel number-of-connections]
-```
-### Examples
-```
-ldapnomnom --input 10m_usernames.txt --output results.txt --server 192.168.0.11 --parallel 16
-
-echo administrator | ldapnomnom --output contoso_lolwut.txt --dnsdomain contoso.com --port 636 --tlsmode tls
-=======
 
 ### Examples
 
@@ -44,7 +34,6 @@
 Connect to one named server with 4 connections
 ```bash
 ldapnomnom --input 10m_usernames.txt --output results.txt --server 192.168.0.11 --parallel 4
->>>>>>> dc5d0269
 ```
 
 Look for username lists to feed into this elsewhere - for instance the 10M list from [here](https://github.com/danielmiessler/SecLists/tree/master/Usernames)
